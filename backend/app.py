<<<<<<< HEAD
# ========================
=======
# =========================
>>>>>>> f5532a97
# Imports
# ========================

import os
import sys
import re
import secrets
import logging
import warnings
import smtplib
from dotenv import load_dotenv
from flask import Flask, request, jsonify, session
from flask_sqlalchemy import SQLAlchemy
from flask_migrate import Migrate
from email_validator import validate_email, EmailNotValidError
from werkzeug.security import generate_password_hash, check_password_hash
from functools import wraps
from datetime import datetime, timezone, timedelta
from email.message import EmailMessage
from string import Template


# =========================
# Configuration & App Setup
# =========================

# --- Environment Loading ---
BASE_DIR = os.path.abspath(os.path.dirname(__file__))
DOTENV_PATH = os.path.join(BASE_DIR, ".env")
if not os.path.exists(DOTENV_PATH):
    print(
        f"ERROR: .env file not found at {DOTENV_PATH}. "
        "Application will exit."
    )
    sys.exit(1)
if not load_dotenv(DOTENV_PATH):
    print(
        f"ERROR: Failed to load .env file at {DOTENV_PATH}. "
        "Application will exit."
    )
    sys.exit(1)

# --- Logging Configuration ---
LOG_LEVEL = os.environ.get("LOG_LEVEL", "INFO").upper()
logging.basicConfig(
    level=getattr(logging, LOG_LEVEL, logging.INFO),
    format="%(asctime)s %(levelname)s %(threadName)s : %(message)s",
)
logger = logging.getLogger(__name__)
logger.info("Logging configured at level: %s", LOG_LEVEL)
logger.info("Starting Productivity Hub Backend...")
logger.info("Logging is configured.")

# --- Flask App & Database Setup ---
app = Flask(__name__)
app.config["SECRET_KEY"] = os.environ.get(
    "SECRET_KEY", "dev-secret-key-change-in-production"
)
db_path = os.path.join(BASE_DIR, "productivity_hub.db")
app.config["SQLALCHEMY_DATABASE_URI"] = os.environ.get(
    "DATABASE_URL", f"sqlite:///{db_path}"
)
app.config["SESSION_COOKIE_SECURE"] = (
    False  # Set to True in production with HTTPS
)
app.config["SESSION_COOKIE_HTTPONLY"] = (
    True  # Prevent JavaScript access to session cookies
)
app.config["SESSION_COOKIE_SAMESITE"] = (
    "Lax"  # Set SameSite policy for session cookies
)

# --- Production Warning ---
if (
    os.environ.get("FLASK_ENV") == "production"
    or os.environ.get("ENVIRONMENT") == "production"
):
    warnings.warn(
        "WARNING: This app is running in production mode! "
        "Ensure all security settings are properly configured, "
        "including CSRF protection.",
        RuntimeWarning,
    )

logger.info("Flask app configuration is set up.")
db = SQLAlchemy(app)
migrate = Migrate(app, db)
logger.info("SQLAlchemy is set up.")


# ========================
# Association Tables
# ========================

# --- Task Dependencies (blocked by/blocking) ---
task_dependencies = db.Table(
    "task_dependencies",
    db.Column(
        "blocker_id",
        db.Integer,
        db.ForeignKey("task.id", ondelete="CASCADE"),
        primary_key=True,
    ),
    db.Column(
        "blocked_id",
        db.Integer,
        db.ForeignKey("task.id", ondelete="CASCADE"),
        primary_key=True,
    ),
)

# --- Linked/Related Tasks (non-blocking relationships) ---
task_links = db.Table(
    "task_links",
    db.Column(
        "task_a_id",
        db.Integer,
        db.ForeignKey("task.id", ondelete="CASCADE"),
        primary_key=True,
    ),
    db.Column(
        "task_b_id",
        db.Integer,
        db.ForeignKey("task.id", ondelete="CASCADE"),
        primary_key=True,
    ),
)


##
# Model Definitions
##
# --- User Model ---
class User(db.Model):
    id = db.Column(db.Integer, primary_key=True)
    username = db.Column(db.String(80), unique=True, nullable=False)
    email = db.Column(db.String(120), unique=True, nullable=False, index=True)
    password_hash = db.Column(db.String(225), nullable=False)

    tasks = db.relationship(
        "Task", backref="user", lazy=True, cascade="all, delete-orphan"
    )
    projects = db.relationship(
        "Project", backref="user", lazy=True, cascade="all, delete-orphan"
    )

    def set_password(self, password):
        self.password_hash = generate_password_hash(password)

    def check_password(self, password):
        return check_password_hash(self.password_hash, password)


# --- Task Model ---
class Task(db.Model):
    id = db.Column(db.Integer, primary_key=True)
    title = db.Column(db.String(120), nullable=False)
    description = db.Column(db.Text)
    due_date = db.Column(db.DateTime)
    start_date = db.Column(db.DateTime)  # New: optional start date
    priority = db.Column(db.Integer, default=1, nullable=False)
    recurrence = db.Column(
        db.String
    )  # New: optional recurrence rule (string or JSON)
    completed = db.Column(db.Boolean, default=False)
    user_id = db.Column(db.Integer, db.ForeignKey("user.id"), nullable=False)
    project_id = db.Column(
        db.Integer,
        db.ForeignKey("project.id", ondelete="SET NULL"),
        nullable=True,
    )
    parent_id = db.Column(
        db.Integer, db.ForeignKey("task.id", ondelete="CASCADE"), nullable=True
    )  # Subtask support
    created_at = db.Column(db.DateTime, server_default=db.func.now())
    updated_at = db.Column(
        db.DateTime, server_default=db.func.now(), onupdate=db.func.now()
    )

    # Subtasks relationship
    subtasks = db.relationship(
        "Task",
        backref=db.backref("parent", remote_side=[id]),
        lazy=True,
        cascade="all, delete-orphan",
    )

    # Task dependencies (blocked by/blocking)
    blocked_by = db.relationship(
        "Task",
        secondary=task_dependencies,
        primaryjoin=id == task_dependencies.c.blocked_id,
        secondaryjoin=id == task_dependencies.c.blocker_id,
        backref=db.backref("blocking", lazy="dynamic"),
        lazy="dynamic",
    )

    # Linked/related tasks (non-blocking relationships)
    linked_tasks = db.relationship(
        "Task",
        secondary=task_links,
        primaryjoin=id == task_links.c.task_a_id,
        secondaryjoin=id == task_links.c.task_b_id,
        lazy="dynamic",
    )

    # Reminder fields
    reminder_time = db.Column(db.DateTime, nullable=True)
    reminder_recurring = db.Column(
        db.String, nullable=True
    )  # e.g., 'DAILY', 'WEEKLY', rrule string, etc.
    reminder_snoozed_until = db.Column(db.DateTime, nullable=True)
    reminder_enabled = db.Column(db.Boolean, default=True, nullable=False)


# --- Project Model ---
class Project(db.Model):
    id = db.Column(db.Integer, primary_key=True)
    name = db.Column(db.String(120), nullable=False)
    description = db.Column(db.Text)
    user_id = db.Column(db.Integer, db.ForeignKey("user.id"), nullable=False)
    created_at = db.Column(db.DateTime, server_default=db.func.now())
    updated_at = db.Column(
        db.DateTime, server_default=db.func.now(), onupdate=db.func.now()
    )

    tasks = db.relationship(
        "Task", backref="project", lazy=True, cascade="all, delete-orphan"
    )


# --- PasswordResetToken Model ---
class PasswordResetToken(db.Model):
    __tablename__ = "password_reset_tokens"
    id = db.Column(db.Integer, primary_key=True)
    user_id = db.Column(db.Integer, db.ForeignKey("user.id"), nullable=False)
    token = db.Column(db.String(128), unique=True, nullable=False)
    created_at = db.Column(
        db.DateTime, default=lambda: datetime.now(timezone.utc), nullable=False
    )
    expires_at = db.Column(
        db.DateTime, nullable=False
    )  # New: expiration timestamp
    used = db.Column(db.Boolean, default=False, nullable=False)

    user = db.relationship(
        "User", backref=db.backref("password_reset_tokens", lazy=True)
    )


# --- Notification Model ---
class Notification(db.Model):
    id = db.Column(db.Integer, primary_key=True)
    user_id = db.Column(db.Integer, db.ForeignKey("user.id"), nullable=False)
    task_id = db.Column(db.Integer, db.ForeignKey("task.id"), nullable=True)
    title = db.Column(
        db.String(100), nullable=True
    )  # Optional title for notifications
    message = db.Column(db.String(255), nullable=False)
    created_at = db.Column(db.DateTime, server_default=db.func.now())
    read = db.Column(db.Boolean, default=False, nullable=False)
    snoozed_until = db.Column(db.DateTime, nullable=True)
    type = db.Column(db.String(32), default="reminder", nullable=False)
    show_at = db.Column(
        db.DateTime, nullable=True
    )  # When the notification should appear

    user = db.relationship(
        "User", backref=db.backref("notifications", lazy=True)
    )
    task = db.relationship(
        "Task", backref=db.backref("notifications", lazy=True)
    )


##
# Helper Functions
##
# --- Database Initialization ---
def init_db():
    """
    Initialize the database tables for the Flask app.
    Should be called within an app context.
    """
    logger.info("Initializing the database.")
    with app.app_context():
        db.create_all()
    logger.info("Database tables created.")


# --- Password Strength Validation ---
def is_strong_password(password):
    """
    Check if the provided password meets strength requirements.
    Requirements:
    - At least 8 characters
    - At least one uppercase letter
    - At least one lowercase letter
    - At least one number
    - At least one special character
    Returns True if strong, False otherwise. Logs reasons for failure.
    """
    logger.debug("Checking password strength.")
    if len(password) < 8:
        logger.warning("Password too short.")
        return False
    if not re.search(r"[A-Z]", password):
        logger.warning("Password missing uppercase letter.")
        return False
    if not re.search(r"[a-z]", password):
        logger.warning("Password missing lowercase letter.")
        return False
    if not re.search(r"[0-9]", password):
        logger.warning("Password missing number.")
        return False
    if not re.search(r"[!@#$%^&*(),.?\":{}|<>]", password):
        logger.warning("Password missing special character.")
        return False
    logger.debug("Password is strong.")
    return True


# --- Get Current User from Session ---
def get_current_user():
    """
    Retrieve the current user from the session.
    Returns the User object if logged in, else None. Logs user lookup events.
    """
    user_id = session.get("user_id")
    logger.debug("Fetching current user from session: user_id=%s", user_id)
    if user_id:
        user = db.session.get(User, user_id)
        if user:
            logger.info(
                "Current user found: %s (ID: %s)", user.username, user.id
            )
        else:
            logger.warning("User ID %s not found in database.", user_id)
        return user
    logger.info("No user_id in session.")
    return None


# --- Error Response Helper ---
def error_response(message, code):
    """
    Return a JSON error response with logging.
    - Logs the error message.
    - Returns a tuple (jsonify, code) for Flask endpoints.
    """
    logger.error(message)
    return jsonify({"error": message}), code


# --- Login Required Decorator ---
def login_required(f):
    """
    Decorator to ensure the user is logged in before accessing the endpoint.
    Returns 401 if not authenticated. Logs access attempts.
    """

    @wraps(f)
    def decorated_function(*args, **kwargs):
        logger.debug("Checking if user is logged in.")
        user = get_current_user()
        if not user:
            logger.warning("Unauthorized access attempt.")
            return error_response("Authentication required", 401)
        return f(*args, **kwargs)

    return decorated_function


# --- CSRF Token Generation ---
def generate_csrf_token():
    """
    Generate a CSRF token and return it.
    The token should be set as a cookie by the caller.
    Returns the CSRF token string.
    """
    # Check if token already exists in cookie
    existing_token = request.cookies.get("_csrf_token")
    if existing_token:
        logger.debug("Using existing CSRF token from cookie.")
        return existing_token

    # Generate new token
    logger.info("Generating new CSRF token.")
    return secrets.token_hex(16)


# --- CSRF Protection Handler ---
def csrf_protect():
    """
    Flask before_request handler for CSRF protection on state-changing requests
    Skips protection in testing mode and for login/register endpoints.
    Checks for a valid CSRF token in session and headers.
    Returns a JSON error response if the token is missing or invalid.
    """
    if app.config.get("TESTING", False):
        logger.debug("CSRF protection is disabled in TESTING mode.")
        return
    if request.method in ("POST", "PUT", "DELETE"):
        logger.debug("CSRF check")  # Short message to avoid E501
        if request.endpoint in ("login", "register"):
            logger.debug("CSRF check skipped for login/register endpoint.")
            return

        # Get CSRF token from cookie (not session)
        token = request.cookies.get("_csrf_token")
        header_token = request.headers.get("X-CSRF-Token")

        cookie_str = token[:10] + "..." if token else "None"
        header_str = header_token[:10] + "..." if header_token else "None"
    logger.debug("CSRF cookie:")
    logger.debug(cookie_str)
    logger.debug("CSRF header:")
    logger.debug(header_str)
    if not token or token != header_token:
        logger.warning(
            "CSRF token missing or invalid. Cookie: %s, Header: %s",
            token,
            header_token,
        )
        return error_response("Invalid or missing CSRF token", 403)


# --- Task Validation/Parsing Helpers ---
def validate_title(data):
    title = data.get("title")
    if not title or not title.strip():
        return None, "Task title is required"
    return title.strip(), None

<<<<<<< HEAD

def validate_project_id(data, user=None):
    if user is None:
        user = get_current_user()
    project_id = data.get("project_id")
=======
def validate_project_id(data, user=None):
    if user is None:
        user = get_current_user()
    project_id = data.get('project_id')
>>>>>>> f5532a97
    if project_id:
        project = Project.query.filter_by(
            id=project_id, user_id=user.id
        ).first()
        if not project:
            return None, "Invalid project ID"
    return project_id, None


def validate_parent_id(data, user):
    parent_id = data.get("parent_id")
    if parent_id:
        parent_task = Task.query.filter_by(
            id=parent_id, user_id=user.id
        ).first()
        if not parent_task:
            return None, "Invalid parent task ID"
    return parent_id, None


def parse_date(date_str, field_name):
    if date_str:
        try:
            return (
                datetime.fromisoformat(date_str.replace("Z", "+00:00")),
                None,
            )
        except ValueError:
            return None, f"Invalid {field_name} format"

    return None, None


# --- Task Creation/Serialization Helpers ---
def _extract_task_fields(data, user):
    """Helper to extract and validate all fields for task creation."""
    title, err = validate_title(data)
    if err:
        return None, err
    description = data.get("description", "")
    project_id, err = validate_project_id(data, user)
    if err:
        return None, err
    parent_id, err = validate_parent_id(data, user)
    if err:
        return None, err
    priority = data.get("priority", 1)
    due_date_str = data.get("due_date")
    start_date_str = data.get("start_date")
    recurrence = data.get("recurrence")
    due_date, err = parse_date(due_date_str, "due_date")
    if err:
        return None, err
    start_date, err = parse_date(start_date_str, "start_date")
    if err:
        return None, err
    if start_date and due_date and start_date > due_date:
        return None, "start_date cannot be after due_date"
    return {
        "title": title,
        "description": description.strip() if description else "",
        "project_id": project_id,
        "parent_id": parent_id,
        "priority": priority,
        "due_date": due_date,
        "start_date": start_date,
        "recurrence": recurrence,
    }, None


def _serialize_task(task):
    """Helper to serialize a Task object to dict."""
    d = {
        "id": task.id,
        "title": task.title,
        "description": task.description,
        "completed": task.completed,
        "priority": task.priority,
        "project_id": task.project_id,
        "parent_id": task.parent_id,
        "created_at": task.created_at.isoformat(),
        "updated_at": task.updated_at.isoformat(),
        "subtasks": [],
    }
    if task.due_date:
        d["due_date"] = task.due_date.isoformat()
    if task.start_date:
        d["start_date"] = task.start_date.isoformat()
    if task.recurrence:
        d["recurrence"] = task.recurrence
    return d

<<<<<<< HEAD

=======
>>>>>>> f5532a97
def _validate_title(title):
    if not title or not title.strip():
        return "Task title is required"
    return None

<<<<<<< HEAD

def _validate_project_id(project_id, user):
    if project_id:
        project = Project.query.filter_by(
            id=project_id, user_id=user.id
        ).first()
=======
def _validate_project_id(project_id, user):
    if project_id:
        project = Project.query.filter_by(id=project_id, user_id=user.id).first()
>>>>>>> f5532a97
        if not project:
            return "Invalid project ID"
    return None

<<<<<<< HEAD

=======
>>>>>>> f5532a97
def _validate_dates(start_date, due_date):
    if start_date and due_date and start_date > due_date:
        return "start_date cannot be after due_date"
    return None

<<<<<<< HEAD

# --- Task Update Helpers ---
def update_task_title(task, data):
    if "title" in data:
        err = _validate_title(data["title"])
        if err:
            return err
        task.title = data["title"].strip()
    return None


def update_task_description(task, data):
    if "description" in data:
        task.description = (
            data["description"].strip() if data["description"] else ""
        )


def update_task_completed(task, data):
    if "completed" in data:
        task.completed = bool(data["completed"])


def update_task_priority(task, data):
    if "priority" in data:
        task.priority = data["priority"]


def update_task_project(task, data, user):
    if "project_id" in data:
        err = _validate_project_id(data["project_id"], user)
        if err:
            return err
        task.project_id = data["project_id"] if data["project_id"] else None
    return None


def update_task_due_date(task, data):
    if "due_date" in data:
        if data["due_date"]:
            due_date, err = parse_date(data["due_date"], "due_date")
=======
# --- Task Update Helpers ---
def update_task_title(task, data):
    if 'title' in data:
        err = _validate_title(data['title'])
        if err:
            return err
        task.title = data['title'].strip()
    return None

def update_task_description(task, data):
    if 'description' in data:
        task.description = data['description'].strip() if data['description'] else ''

def update_task_completed(task, data):
    if 'completed' in data:
        task.completed = bool(data['completed'])

def update_task_priority(task, data):
    if 'priority' in data:
        task.priority = data['priority']

def update_task_project(task, data, user):
    if 'project_id' in data:
        err = _validate_project_id(data['project_id'], user)
        if err:
            return err
        task.project_id = data['project_id'] if data['project_id'] else None
    return None

def update_task_due_date(task, data):
    if 'due_date' in data:
        if data['due_date']:
            due_date, err = parse_date(data['due_date'], 'due_date')
>>>>>>> f5532a97
            if err:
                return err
            task.due_date = due_date
        else:
            task.due_date = None
    return None

<<<<<<< HEAD

def update_task_start_date(task, data):
    if "start_date" in data:
        if data["start_date"]:
            start_date, err = parse_date(data["start_date"], "start_date")
=======
def update_task_start_date(task, data):
    if 'start_date' in data:
        if data['start_date']:
            start_date, err = parse_date(data['start_date'], 'start_date')
>>>>>>> f5532a97
            if err:
                return err
            task.start_date = start_date
        else:
            task.start_date = None
    return None

<<<<<<< HEAD

def update_task_recurrence(task, data):
    if "recurrence" in data:
        task.recurrence = data["recurrence"]

=======
def update_task_recurrence(task, data):
    if 'recurrence' in data:
        task.recurrence = data['recurrence']
>>>>>>> f5532a97

def _validate_and_update_task_fields(task, data, user):
    """Validate and update task fields. Returns error string or None."""

    for updater in [
        lambda: update_task_title(task, data),
        lambda: update_task_description(task, data),
        lambda: update_task_completed(task, data),
        lambda: update_task_priority(task, data),
        lambda: update_task_project(task, data, user),
        lambda: update_task_due_date(task, data),
        lambda: update_task_start_date(task, data),
<<<<<<< HEAD
        lambda: update_task_recurrence(task, data),
=======
        lambda: update_task_recurrence(task, data)
>>>>>>> f5532a97
    ]:
        err = updater()
        if err:
            return err

    err = _validate_dates(task.start_date, task.due_date)
    if err:
        return err
    return None

<<<<<<< HEAD

##
=======
#########################
>>>>>>> f5532a97
# Route Definitions
##
app.before_request(
    csrf_protect
)  # Register CSRF protection as a before_request handler


@app.route("/")
def home():
    """Home route."""
    logger.info("Home route accessed.")
    return "Welcome to the Productivity Hub Backend!"


# User Endpoints (Registration, Login, Logout, Profile)
# ========================
# User Endpoints (Registration, Login, Logout, Profile)
# ========================


@app.route("/api/register", methods=["POST"])
def register():
    """User registration endpoint."""
    logger.info("Register endpoint accessed.")

    if not request.is_json:
        logger.error("Request must be JSON.")
        return error_response("Request must be JSON", 400)

    data = request.get_json()

    username = data.get("username")
    email = data.get("email")
    password = data.get("password")

    # Validate Input
    if (
        not username
        or not email
        or not password
        or not username.strip()
        or not email.strip()
        or not password.strip()
    ):
        logger.error(
            "Missing required fields: username, email, or password."
        )
        return error_response(
            "Missing required fields: username, email, or password",
            400,
        )

    # Validate Email
    try:
        validate_email(email)
        logger.info("Email %s is valid.", email)
    except EmailNotValidError as e:
        logger.error("Invalid email: %s", e)
        return error_response(f"Invalid email: {e}", 400)

    # Validate Password Strength
    if not is_strong_password(password):
        logger.error("Weak password provided.")
        return error_response(
            "Password must be at least 8 characters long and include "
            "uppercase, lowercase, numbers, and special characters.",
            400,
        )

    # Remove pre-check for existing user and rely on DB constraints
    try:
        user = User(username=username, email=email)
        user.set_password(password)
        db.session.add(user)
        db.session.commit()
    except Exception as e:
        db.session.rollback()
        logger.error("User registration failed: %s", e)
        # Check for unique constraint violation
        if "UNIQUE constraint failed" in str(e):
            return error_response("Username or email already exists", 400)
        return error_response("Registration failed", 500)

    logger.info("User %s registered successfully.", username)
    return jsonify({"message": "User registered successfully"}), 201


# --- User Login ---


@app.route("/api/login", methods=["POST"])
def login():
    """User login endpoint."""
    logger.info("Login endpoint accessed.")

    if not request.is_json:
        logger.error("Request must be JSON.")
        return error_response("Request must be JSON", 400)

    data = request.get_json()
    username_or_email = data.get("username") or data.get("email")
    password = data.get("password")

    # Validate Input
    if (
        not username_or_email
        or not password
        or not username_or_email.strip()
        or not password.strip()
    ):
        logger.error("Missing required fields: username/email or password.")
        return error_response(
            "Missing required fields: username/email or password", 400
        )

    # Find user by username or email
    user = User.query.filter(
        (User.username == username_or_email)
        | (User.email == username_or_email)
    ).first()

    # Always perform password check to prevent timing attacks
    if user:
        password_valid = user.check_password(password)
    else:
        # Perform dummy hash check to maintain consistent timing
        check_password_hash("dummy hash", password)
        password_valid = False

    if not user or not password_valid:
        # Log the invalid login attempt
        logger.warning("Invalid login attempt for user: %s", username_or_email)
        return error_response("Invalid username/email or password", 401)

    # Set session on successful login
    session["user_id"] = user.id

    # Force session to be saved
    session.permanent = True
    session.modified = True

    # Debug session after login
    logger.debug("Session after login: %s", dict(session))
    logger.debug(
        "Session ID after login: %s", session.get("_id", "No session ID")
    )

    logger.info("User %s logged in successfully.", user.username)
    return (
        jsonify(
            {
                "message": "Login successful",
                "session_debug": {
                    "user_id": session.get("user_id"),
                    "has_session_id": bool(session.get("_id")),
                    "session_keys": list(session.keys()),
                },
            }
        ),
        200,
    )


# --- User Logout ---


@app.route("/api/logout", methods=["POST"])
def logout():
    """
    User logout endpoint.
    Clears the user's session, effectively logging them out.
    """
    logger.info("Logout endpoint accessed.")
    session.clear()  # Clear the entire session
    logger.info("User logged out successfully.")
    return jsonify({"message": "Logout successful"}), 200


# --- Check Authentication ---


@app.route("/api/auth/check", methods=["GET"])
def check_auth():
    """
    Check if the user is currently authenticated.
    Returns authentication status and user info if logged in.
    """
    # Debug session information
    logger.debug("Session contents: %s", dict(session))
    logger.debug("Session ID: %s", session.get("_id", "No session ID"))
    logger.debug(
        "User ID from session: %s", session.get("user_id", "No user ID")
    )

    user = get_current_user()
    if user:
        logger.info(
            "Auth check: User %s (ID: %s) is authenticated",
            user.username,
            user.id,
        )
        return (
            jsonify(
                {
                    "authenticated": True,
                    "user": {
                        "id": user.id,
                        "username": user.username,
                        "email": user.email,
                    },
                    "session_info": {
                        "has_session_id": bool(session.get("_id")),
                        "has_user_id": bool(session.get("user_id")),
                        "session_keys": list(session.keys()),
                    },
                }
            ),
            200,
        )
    else:
        logger.info("Auth check: No authenticated user")
        return (
            jsonify(
                {
                    "authenticated": False,
                    "user": None,
                    "session_info": {
                        "has_session_id": bool(session.get("_id")),
                        "has_user_id": bool(session.get("user_id")),
                        "session_keys": list(session.keys()),
                    },
                }
            ),
            200,
        )


# --- Get User Profile ---


@app.route("/api/profile", methods=["GET"])
@login_required
def get_profile():
    """Get the current user's profile."""
    logger.info("Profile GET endpoint accessed.")
    user = get_current_user()
    logger.info(
        "Returning profile for user: %s (ID: %s)", user.username, user.id
    )
    return (
        jsonify(
            {"id": user.id, "username": user.username, "email": user.email}
        ),
        200,
    )


# --- Update User Profile ---


@app.route("/api/profile", methods=["PUT"])
@login_required
def update_profile():
    """Update the current user's profile (username and/or email)."""
    user = get_current_user()
    data = request.get_json() or {}
    username = data.get("username")
    email = data.get("email")
    errors = {}
    if username is not None:
        if (
            not isinstance(username, str)
            or not username.strip()
            or len(username) < 3
        ):
            errors["username"] = "Username must be at least 3 characters."
        elif (
            User.query.filter_by(username=username).first()
            and username != user.username
        ):
            errors["username"] = "Username already taken."
        else:
            user.username = username
    if email:
        try:
            validate_email(email)
        except EmailNotValidError:
            errors["email"] = "Invalid email address."
        else:
            if (
                User.query.filter_by(email=email).first()
                and email != user.email
            ):
                errors["email"] = "Email already in use."
            else:
                user.email = email
    if errors:
        return jsonify({"error": errors}), 400
    db.session.commit()
    logger.info(
        "Profile updated for user: %s (ID: %s)", user.username, user.id
    )
    return jsonify({"message": "Profile updated successfully."}), 200


# ========================
# Notification Endpoints
# ========================


@app.route("/api/notifications", methods=["GET"])
@login_required
def get_notifications():
    """Get all notifications for the current user."""
    logger.info("Notifications GET endpoint accessed.")
    user = get_current_user()
    notifications = (
        Notification.query.filter_by(user_id=user.id)
        .order_by(Notification.created_at.desc())
        .all()
    )

    notifications_data = []
    for notification in notifications:
        notification_dict = {
            "id": notification.id,
            "title": notification.title,
            "message": notification.message,
            "read": notification.read,
            "created_at": notification.created_at.isoformat(),
            "task_id": notification.task_id,
        }
        # Include show_at if it exists
        if notification.show_at:
            notification_dict["show_at"] = notification.show_at.isoformat()
        # Include snoozed_until if it exists
        if (
            hasattr(notification, "snoozed_until")
            and notification.snoozed_until
        ):
            notification_dict["snoozed_until"] = (
                notification.snoozed_until.isoformat()
            )

        notifications_data.append(notification_dict)

    logger.info(
        "Returning %d notifications for user: %s",
        len(notifications_data),
        user.username,
    )
    return jsonify(notifications_data), 200


# --- Dismiss Notification ---


@app.route(
    "/api/notifications/<int:notification_id>/dismiss",
    methods=["POST"],
)
@login_required
def dismiss_notification(notification_id):
    """Mark a notification as read/dismissed."""
    logger.info(
        "Notification dismiss endpoint accessed for notification ID: %s",
        notification_id,
    )
    user = get_current_user()

    notification = Notification.query.filter_by(
        id=notification_id, user_id=user.id
    ).first()
    if not notification:
        logger.warning(
            "Notification not found or doesn't belong to user: %s",
            notification_id,
        )
        return jsonify({"error": "Notification not found"}), 404

    notification.read = True
    db.session.commit()

    logger.info(
        "Notification %s dismissed by user: %s", notification_id, user.username
    )
    return jsonify({"success": True}), 200


# --- Snooze Notification ---


@app.route("/api/notifications/<int:notification_id>/snooze", methods=["POST"])
@login_required
def snooze_notification(notification_id):
    """Snooze a notification for a specified duration."""
    logger.info(
        "Notification snooze endpoint accessed for notification ID: %s",
        notification_id,
    )
    user = get_current_user()

    notification = Notification.query.filter_by(
        id=notification_id, user_id=user.id
    ).first()
    if not notification:
        logger.warning(
            "Notification not found or doesn't belong to user: %s",
            notification_id,
        )
        return jsonify({"error": "Notification not found"}), 404

    data = request.get_json()
    if not data or "minutes" not in data:
        return jsonify({"error": "Minutes parameter is required"}), 400

    try:
        minutes = int(data["minutes"])
        if minutes <= 0:
            return jsonify({"error": "Minutes must be positive"}), 400

        # Calculate snooze time
        snooze_until = datetime.now(timezone.utc) + timedelta(minutes=minutes)

        # Update notification with snooze time
        if not hasattr(notification, "snoozed_until"):
            # If the column doesn't exist, we'll need to add it to the model
            logger.warning("Notification model missing snoozed_until field")
            return (
                jsonify({"error": "Snooze functionality not available"}),
                500,
            )

        notification.snoozed_until = snooze_until
        db.session.commit()

        logger.info(
            "Notification %s snoozed for %d minutes by user: %s",
            notification_id,
            minutes,
            user.username,
        )
        return (
            jsonify(
                {"success": True, "snoozed_until": snooze_until.isoformat()}
            ),
            200,
        )

    except (ValueError, TypeError):
        return jsonify({"error": "Invalid minutes value"}), 400


@app.route("/api/csrf-token", methods=["GET"])
def get_csrf_token():
    """
    Public endpoint to generate and set a CSRF token for the current session.
    Returns the CSRF token in JSON and sets it in the session/cookie.
    This allows unauthenticated users to get a CSRF token for password reset
    and other flows.
    """
    logger.info(
        "CSRF token endpoint accessed."
    )
    token = generate_csrf_token()
    response = jsonify(
        {
            "csrf_token": token
        }
    )
    # Optionally set cookie for frontend JS (session cookie is usually enough)
    response.set_cookie(
        "_csrf_token",
        token,
        httponly=False,
        samesite="Lax"
    )
    return response


# ========================
# Password Reset Endpoints
# ========================
# --- Password Reset Request ---


@app.route("/api/password-reset/request", methods=["POST"])
def password_reset_request():
    """Request password reset: email, token, store, send (timing equalized)."""
    import time

    logger.info("Password reset request endpoint accessed.")
    if not request.is_json:
        logger.error("Password reset request failed: Request must be JSON.")
        return error_response("Request must be JSON", 400)

    data = request.get_json()
    email = data.get("email")
    if not email or not email.strip():
        logger.error("Password reset request failed: Email is required.")
        # Always perform dummy email send for timing equalization
        send_email(
            "dummy@localhost",
            "Password Reset Request",
            (
                "If this were real, you'd get a reset link."
            ),
        )
        time.sleep(0.5)  # Simulate token generation delay
        return error_response("Email is required", 400)

    user = User.query.filter_by(email=email.strip()).first()
    # Always generate token and send email, even if user does not exist
    token = secrets.token_urlsafe(48)
    expiration_minutes = int(
        os.environ.get(
            "PASSWORD_RESET_TOKEN_EXPIRATION_MINUTES",
            60
        )
    )
    expires_at = (
        datetime.now(timezone.utc)
        + timedelta(
            minutes=expiration_minutes
        )
    )
    if user:
        prt = PasswordResetToken(
            user_id=user.id, token=token, expires_at=expires_at
        )
        db.session.add(prt)
        db.session.commit()
        msg = (
            f"Password reset token generated for user_id={user.id} "
            f"(expires at {expires_at.isoformat()})"
        )
        logger.info(
            msg
        )
        frontend_base_url = os.environ.get(
            "FRONTEND_BASE_URL", "http://localhost:3000"
        )
        reset_link = (
            f"{frontend_base_url.rstrip('/')}/password-reset/confirm?token="
            f"{token}"
        )
        email_body = render_password_reset_email(
            reset_link,
            expiration_minutes
        )
        email_sent = send_email(
            user.email,
            "Password Reset Request",
            email_body
        )
        if not email_sent:
            logger.error("Failed to send password reset email")
    else:
        # Simulate token generation and email send for non-existent user
        send_email(
            "dummy@localhost",
            "Password Reset Request",
            (
                "If this were real, you'd get a reset link."
            ),
        )
        time.sleep(0.5)  # Simulate token generation delay
    # Always return generic message
    if app.config.get("DEBUG", False) or app.config.get("TESTING", False):
        return (
            jsonify(
                {
                    "message": (
                        f"Password reset email sent to {email}"
                        if user
                        else "Email not found, no reset sent"
                    ),
                    "token": (
                        token if user else None
                    ),  # Include token in test/debug mode
                }
            ),
            200,
        )
    return (
        jsonify(
            {
                "message": (
                    "If the email exists, a password reset link will be "
                    "sent."
                )
            }
        ),
        200,
    )


# --- Password Reset Confirm ---

@app.route("/api/password-reset/confirm", methods=["POST"])
def password_reset_confirm():
    """
    Confirm password reset: token, new_password, validate, update.
    """
    logger.info("Password reset confirmation endpoint accessed.")
    if not request.is_json:
        logger.error(
            "Password reset confirm failed: "
            "Request must be JSON."
        )
        return error_response("Request must be JSON", 400)

    data = request.get_json()
    token = data.get("token")
    new_password = data.get("new_password")
    if not token or not new_password:
        logger.error(
            "Password reset confirm failed: "
            "Token and new_password are required."
        )
        return error_response("Token and new_password are required", 400)

    prt = PasswordResetToken.query.filter_by(token=token).first()
    if not prt:
        logger.warning("Password reset confirm failed: Invalid token.")
        return error_response("Invalid or expired token", 400)
    if prt.used:
        logger.warning("Password reset confirm failed: Token already used.")
        return error_response("Invalid or expired token", 400)

    # Ensure expires_at is always timezone-aware (UTC)
    if prt.expires_at.tzinfo is None:
        expires_at_aware = prt.expires_at.replace(tzinfo=timezone.utc)
    else:
        expires_at_aware = prt.expires_at
    if expires_at_aware < datetime.now(timezone.utc):
        logger.warning(
            "Password reset confirm failed: Token expired."
        )
        return error_response("Invalid or expired token", 400)

    user = db.session.get(User, prt.user_id)
    if not user:
        logger.error(
            "Password reset confirm failed: User not found."
        )
        return error_response("Invalid or expired token", 400)

    if not is_strong_password(new_password):
        logger.error(
            "Password reset confirm failed: Weak password."
        )
        return error_response(
            "Password must be at least 8 characters long and include "
            "uppercase, lowercase, numbers, and special characters.",
            400,
        )

    user.set_password(new_password)
    prt.used = True
    db.session.commit()
    logger.info("Password reset successful for user_id=%s", user.id)
    return jsonify({"message": "Password reset successful"}), 200


# Email configuration (set these as environment variables)
EMAIL_HOST = os.environ.get("EMAIL_HOST", "localhost")
EMAIL_PORT = int(
    os.environ.get("EMAIL_PORT", 1025)
)  # Default to local debug SMTP
EMAIL_HOST_USER = os.environ.get("EMAIL_HOST_USER", "")
EMAIL_HOST_PASSWORD = os.environ.get("EMAIL_HOST_PASSWORD", "")
EMAIL_USE_TLS = os.environ.get("EMAIL_USE_TLS", "false").lower() == "true"
EMAIL_FROM = os.environ.get("EMAIL_FROM", "noreply@localhost")


def send_email(to_address, subject, body):
    """
    Send an email using SMTP. Logs success or failure.
    """
    msg = EmailMessage()
    msg["Subject"] = subject
    msg["From"] = EMAIL_FROM
    msg["To"] = to_address
    msg.set_content(body)
    try:
        if EMAIL_USE_TLS:
            server = smtplib.SMTP(EMAIL_HOST, EMAIL_PORT)
            server.starttls()
        else:
            server = smtplib.SMTP(EMAIL_HOST, EMAIL_PORT)  # pragma: no cover
        if EMAIL_HOST_USER and EMAIL_HOST_PASSWORD:
            server.login(EMAIL_HOST_USER, EMAIL_HOST_PASSWORD)
        server.send_message(msg)
        server.quit()
        logger.info(
            "Password reset email sent to %s",
            to_address,
        )
        return True
    except Exception as e:
        logger.error(
            "Failed to send email to %s: %s",
            to_address,
            e,
        )
        return False


# Helper for password reset email template
def render_password_reset_email(reset_link, expiration_minutes=60):
    """
    Render the password reset email body using a template.
    """
    template = Template(
        "Hello,\n\nA password reset was requested for your account. "
        "If this was you, click the link below to reset your password.\n\n"
        "$reset_link\n\nExpires in $expiration_minutes minutes.\n\n"
        "If you did not request this, you can ignore this email.\n\n"
        "Thanks,\nProductivity Hub Team"
    )
    return template.substitute(
        reset_link=reset_link, expiration_minutes=expiration_minutes
    )


# Project Endpoints
# --- Get All Projects ---


@app.route("/api/projects", methods=["GET"])
@login_required
def get_projects():
    """Get all projects for the current user, paginated."""
    logger.info(
        "Projects GET endpoint accessed."
    )
    user = get_current_user()

    # Parse pagination parameters
    try:
        page = int(request.args.get("page", 1))
        per_page = int(request.args.get("per_page", 20))
    except ValueError:
        logger.warning("Invalid pagination parameters for projects GET.")
        return error_response("Invalid pagination parameters.", 400)

    per_page = max(1, min(per_page, 100))  # Limit per_page to reasonable range
    logger.debug("Paginating projects: page=%s, per_page=%s", page, per_page)

    # Build query
    query = Project.query.filter_by(user_id=user.id).order_by(
        Project.created_at.desc()
    )

    # Paginate
    pagination = query.paginate(page=page, per_page=per_page, error_out=False)

    projects_data = []
    for project in pagination.items:
        projects_data.append(
            {
                "id": project.id,
                "name": project.name,
                "description": project.description,
                "created_at": project.created_at.isoformat(),
                "updated_at": project.updated_at.isoformat(),
            }
        )

    logger.info(
        "Returning %d projects for user: %s",
        len(projects_data),
        user.username
    )
    return (
        jsonify(
            {
                "projects": projects_data,
                "total": pagination.total,
                "pages": pagination.pages,
                "current_page": pagination.page,
                "per_page": pagination.per_page,
            }
        ),
        200,
    )


# --- Create Project ---


@app.route("/api/projects", methods=["POST"])
@login_required
def create_project():
    """Create a new project for the current user."""
    logger.info("Projects POST endpoint accessed.")
    user = get_current_user()

    if not request.is_json:
        return error_response("Request must be JSON", 400)

    data = request.get_json()
    name = data.get("name")
    description = data.get("description", "")

    if not name or not name.strip():
        return error_response("Project name is required", 400)

    try:
        project = Project(
            name=name.strip(),
            description=description.strip() if description else "",
            user_id=user.id,
        )
        db.session.add(project)
        db.session.commit()

        logger.info(
            "Project '%s' created successfully for user: %s",
            project.name,
            user.username,
        )
        return (
            jsonify(
                {
                    "id": project.id,
                    "name": project.name,
                    "description": project.description,
                    "created_at": project.created_at.isoformat(),
                    "updated_at": project.updated_at.isoformat(),
                }
            ),
            201,
        )

    except Exception as e:
        db.session.rollback()
        logger.error("Project creation failed: %s", e)
        return error_response("Failed to create project", 500)


# --- Get Project by ID ---


@app.route("/api/projects/<int:project_id>", methods=["GET"])
@login_required
def get_project(project_id):
    """Get a specific project by ID."""
    logger.info(
        "Projects GET endpoint accessed for project ID: %s", project_id
    )
    user = get_current_user()

    project = Project.query.filter_by(id=project_id, user_id=user.id).first()
    if not project:
        return error_response("Project not found", 404)

    logger.info(
        "Returning project '%s' for user: %s", project.name, user.username
    )
    return (
        jsonify(
            {
                "id": project.id,
                "name": project.name,
                "description": project.description,
                "created_at": project.created_at.isoformat(),
                "updated_at": project.updated_at.isoformat(),
            }
        ),
        200,
    )


# --- Update Project ---


@app.route("/api/projects/<int:project_id>", methods=["PUT"])
@login_required
def update_project(project_id):
    """Update an existing project."""
    logger.info(
        "Projects PUT endpoint accessed for project ID: %s", project_id
    )
    user = get_current_user()

    project = Project.query.filter_by(id=project_id, user_id=user.id).first()
    if not project:
        return error_response("Project not found", 404)

    if not request.is_json:
        return error_response("Request must be JSON", 400)

    data = request.get_json()
    name = data.get("name")
    description = data.get("description")

    if not name or not name.strip():
        return error_response("Project name is required", 400)

    try:
        project.name = name.strip()
        if description is not None:
            project.description = description.strip()

        db.session.commit()

        logger.info(
            "Project '%s' updated successfully for user: %s",
            project.name,
            user.username,
        )
        return (
            jsonify(
                {
                    "id": project.id,
                    "name": project.name,
                    "description": project.description,
                    "created_at": project.created_at.isoformat(),
                    "updated_at": project.updated_at.isoformat(),
                }
            ),
            200,
        )

    except Exception as e:
        db.session.rollback()
        logger.error("Project update failed: %s", e)
        return error_response("Failed to update project", 500)


# --- Delete Project ---


@app.route("/api/projects/<int:project_id>", methods=["DELETE"])
@login_required
def delete_project(project_id):
    """Delete an existing project and all its tasks."""
    logger.info(
        "Projects DELETE endpoint accessed for project ID: %s", project_id
    )
    user = get_current_user()

    project = Project.query.filter_by(id=project_id, user_id=user.id).first()
    if not project:
        return error_response("Project not found", 404)

    try:
        project_name = project.name
        db.session.delete(project)
        db.session.commit()

        logger.info(
            "Project '%s' deleted successfully for user: %s",
            project_name,
            user.username,
        )
        return jsonify({"message": "Project deleted successfully"}), 200

    except Exception as e:
        db.session.rollback()
        logger.error("Project deletion failed: %s", e)
        return error_response("Failed to delete project", 500)


# --- List Tasks ---
@app.route("/api/tasks", methods=["GET"])
@login_required
def list_tasks():
    """List all tasks for the current user, paginated."""
    logger.info(
        "Tasks GET endpoint accessed."
    )
    user = get_current_user()
    try:
        page = int(request.args.get("page", 1))
        per_page = int(request.args.get("per_page", 20))
    except ValueError:
        logger.warning("Invalid pagination parameters for tasks GET.")
        return error_response("Invalid pagination parameters.", 400)
    per_page = max(1, min(per_page, 100))
    logger.debug("Paginating tasks: page=%s, per_page=%s", page, per_page)
    query = Task.query.filter_by(user_id=user.id).order_by(
        Task.created_at.desc()
    )
    pagination = query.paginate(page=page, per_page=per_page, error_out=False)
    tasks_data = []
    for task in pagination.items:
        task_dict = {
            "id": task.id,
            "title": task.title,
            "description": task.description,
            "completed": task.completed,
            "priority": task.priority,
            "project_id": task.project_id,
            "parent_id": task.parent_id,
            "created_at": task.created_at.isoformat(),
            "updated_at": task.updated_at.isoformat(),
            "subtasks": [],
        }
        if task.due_date:
            task_dict["due_date"] = task.due_date.isoformat()
        if task.start_date:
            task_dict["start_date"] = task.start_date.isoformat()
        if task.recurrence:
            task_dict["recurrence"] = task.recurrence
        # Add subtasks
        for subtask in task.subtasks:
            subtask_dict = {
                "id": subtask.id,
                "title": subtask.title,
                "description": subtask.description,
                "completed": subtask.completed,
                "priority": subtask.priority,
                "created_at": subtask.created_at.isoformat(),
                "updated_at": subtask.updated_at.isoformat(),
            }
            if subtask.due_date:
                subtask_dict["due_date"] = subtask.due_date.isoformat()
            if subtask.start_date:
                subtask_dict["start_date"] = subtask.start_date.isoformat()
            task_dict["subtasks"].append(subtask_dict)
        tasks_data.append(task_dict)
    logger.info(
        "Returning %d tasks for user: %s",
        len(tasks_data),
        user.username
    )
    return (
        jsonify(
            {
                "tasks": tasks_data,
                "total": pagination.total,
                "pages": pagination.pages,
                "current_page": pagination.page,
                "per_page": pagination.per_page,
            }
        ),
        200,
    )


@app.route("/api/tasks", methods=["POST"])
@login_required
def create_task():
    """Create a new task for the current user."""
    logger.info("Tasks POST endpoint accessed.")
    user = get_current_user()
    if not request.is_json:
        return error_response("Request must be JSON", 400)
    data = request.get_json()
    fields, err = _extract_task_fields(data, user)
    if err:
        return error_response(err, 400)
    try:
        task = Task(
            title=fields["title"],
            description=fields["description"],
            user_id=user.id,
            project_id=fields["project_id"],
            parent_id=fields["parent_id"],
            priority=fields["priority"],
        )
        if fields["due_date"]:
            task.due_date = fields["due_date"]
        if fields["start_date"]:
            task.start_date = fields["start_date"]
        if fields["recurrence"]:
            task.recurrence = fields["recurrence"]
        db.session.add(task)
        db.session.commit()
        logger.info(
            "Task '%s' created successfully for user: %s",
            task.title,
            user.username,
        )
        return jsonify(_serialize_task(task)), 201
    except Exception as e:
        db.session.rollback()
        logger.error("Task creation failed: %s", e)
        return error_response("Failed to create task", 500)


# --- Get Task by ID ---
@app.route("/api/tasks/<int:task_id>", methods=["GET"])
@login_required
def get_task(task_id):
    """Get a specific task by ID."""
    logger.info("Tasks GET endpoint accessed for task ID: %s", task_id)
    user = get_current_user()
    task = Task.query.filter_by(id=task_id, user_id=user.id).first()
    if not task:
        return error_response("Task not found", 404)
    task_dict = {
        "id": task.id,
        "title": task.title,
        "description": task.description,
        "completed": task.completed,
        "priority": task.priority,
        "project_id": task.project_id,
        "parent_id": task.parent_id,
        "created_at": task.created_at.isoformat(),
        "updated_at": task.updated_at.isoformat(),
    }
    if task.due_date:
        task_dict["due_date"] = task.due_date.isoformat()
    if task.start_date:
        task_dict["start_date"] = task.start_date.isoformat()
    if task.recurrence:
        task_dict["recurrence"] = task.recurrence
    # Add subtasks
    subtasks = []
    for subtask in task.subtasks:
        subtask_dict = {
            "id": subtask.id,
            "title": subtask.title,
            "description": subtask.description,
            "completed": subtask.completed,
            "priority": subtask.priority,
            "created_at": subtask.created_at.isoformat(),
            "updated_at": subtask.updated_at.isoformat(),
        }
        if subtask.due_date:
            subtask_dict["due_date"] = subtask.due_date.isoformat()
        if subtask.start_date:
            subtask_dict["start_date"] = subtask.start_date.isoformat()
        subtasks.append(subtask_dict)
    task_dict["subtasks"] = subtasks
    logger.info("Returning task '%s' for user: %s", task.title, user.username)
    return jsonify(task_dict), 200


@app.route("/api/tasks/<int:task_id>", methods=["PUT"])
@login_required
def update_task(task_id):
    """Update an existing task."""
    logger.info("Tasks PUT endpoint accessed for task ID: %s", task_id)
    user = get_current_user()
    task = Task.query.filter_by(id=task_id, user_id=user.id).first()
    if not task:
        return error_response("Task not found", 404)
    if not request.is_json:
        return error_response("Request must be JSON", 400)
    data = request.get_json()

    try:
        err = _validate_and_update_task_fields(task, data, user)
        if err:
            return error_response(err, 400)
        db.session.commit()
        logger.info(
            "Task '%s' updated successfully for user: %s",
            task.title,
            user.username,
        )
        task_dict = {
            "id": task.id,
            "title": task.title,
            "description": task.description,
            "completed": task.completed,
            "priority": task.priority,
            "project_id": task.project_id,
            "parent_id": task.parent_id,
            "created_at": task.created_at.isoformat(),
            "updated_at": task.updated_at.isoformat(),
            "subtasks": [],
        }
        if task.due_date:
            task_dict["due_date"] = task.due_date.isoformat()
        if task.start_date:
            task_dict["start_date"] = task.start_date.isoformat()
        if task.recurrence:
            task_dict["recurrence"] = task.recurrence
        return jsonify(task_dict), 200
    except Exception as e:
        db.session.rollback()
        logger.error("Task update failed: %s", e)
        return error_response("Failed to update task", 500)


@app.route("/api/tasks/<int:task_id>", methods=["DELETE"])
@login_required
def delete_task(task_id):
    """Delete an existing task and all its subtasks."""
    logger.info("Tasks DELETE endpoint accessed for task ID: %s", task_id)
    user = get_current_user()

    task = Task.query.filter_by(id=task_id, user_id=user.id).first()
    if not task:
        return error_response("Task not found", 404)

    try:
        task_title = task.title
        db.session.delete(task)
        db.session.commit()

        logger.info(
            "Task '%s' deleted successfully for user: %s",
            task_title,
            user.username,
        )
        return jsonify({"message": "Task deleted successfully"}), 200

    except Exception as e:
        db.session.rollback()
        logger.error("Task deletion failed: %s", e)
        return error_response("Failed to delete task", 500)


if __name__ == "__main__":  # pragma: no cover
    init_db()  # pragma: no cover
    logger.info("Database initialized.")  # pragma: no cover
    logger.info("Starting Flask app...")  # pragma: no cover
    debug_mode = os.getenv("FLASK_DEBUG", "0") == "1"  # pragma: no cover
    app.run(debug=debug_mode)  # pragma: no cover<|MERGE_RESOLUTION|>--- conflicted
+++ resolved
@@ -1,8 +1,5 @@
-<<<<<<< HEAD
+
 # ========================
-=======
-# =========================
->>>>>>> f5532a97
 # Imports
 # ========================
 
@@ -437,18 +434,11 @@
         return None, "Task title is required"
     return title.strip(), None
 
-<<<<<<< HEAD
 
 def validate_project_id(data, user=None):
     if user is None:
         user = get_current_user()
     project_id = data.get("project_id")
-=======
-def validate_project_id(data, user=None):
-    if user is None:
-        user = get_current_user()
-    project_id = data.get('project_id')
->>>>>>> f5532a97
     if project_id:
         project = Project.query.filter_by(
             id=project_id, user_id=user.id
@@ -541,41 +531,27 @@
         d["recurrence"] = task.recurrence
     return d
 
-<<<<<<< HEAD
-
-=======
->>>>>>> f5532a97
+
 def _validate_title(title):
     if not title or not title.strip():
         return "Task title is required"
     return None
 
-<<<<<<< HEAD
 
 def _validate_project_id(project_id, user):
     if project_id:
         project = Project.query.filter_by(
             id=project_id, user_id=user.id
         ).first()
-=======
-def _validate_project_id(project_id, user):
-    if project_id:
-        project = Project.query.filter_by(id=project_id, user_id=user.id).first()
->>>>>>> f5532a97
         if not project:
             return "Invalid project ID"
     return None
 
-<<<<<<< HEAD
-
-=======
->>>>>>> f5532a97
 def _validate_dates(start_date, due_date):
     if start_date and due_date and start_date > due_date:
         return "start_date cannot be after due_date"
     return None
 
-<<<<<<< HEAD
 
 # --- Task Update Helpers ---
 def update_task_title(task, data):
@@ -617,41 +593,6 @@
     if "due_date" in data:
         if data["due_date"]:
             due_date, err = parse_date(data["due_date"], "due_date")
-=======
-# --- Task Update Helpers ---
-def update_task_title(task, data):
-    if 'title' in data:
-        err = _validate_title(data['title'])
-        if err:
-            return err
-        task.title = data['title'].strip()
-    return None
-
-def update_task_description(task, data):
-    if 'description' in data:
-        task.description = data['description'].strip() if data['description'] else ''
-
-def update_task_completed(task, data):
-    if 'completed' in data:
-        task.completed = bool(data['completed'])
-
-def update_task_priority(task, data):
-    if 'priority' in data:
-        task.priority = data['priority']
-
-def update_task_project(task, data, user):
-    if 'project_id' in data:
-        err = _validate_project_id(data['project_id'], user)
-        if err:
-            return err
-        task.project_id = data['project_id'] if data['project_id'] else None
-    return None
-
-def update_task_due_date(task, data):
-    if 'due_date' in data:
-        if data['due_date']:
-            due_date, err = parse_date(data['due_date'], 'due_date')
->>>>>>> f5532a97
             if err:
                 return err
             task.due_date = due_date
@@ -659,18 +600,11 @@
             task.due_date = None
     return None
 
-<<<<<<< HEAD
 
 def update_task_start_date(task, data):
     if "start_date" in data:
         if data["start_date"]:
             start_date, err = parse_date(data["start_date"], "start_date")
-=======
-def update_task_start_date(task, data):
-    if 'start_date' in data:
-        if data['start_date']:
-            start_date, err = parse_date(data['start_date'], 'start_date')
->>>>>>> f5532a97
             if err:
                 return err
             task.start_date = start_date
@@ -678,17 +612,11 @@
             task.start_date = None
     return None
 
-<<<<<<< HEAD
 
 def update_task_recurrence(task, data):
     if "recurrence" in data:
         task.recurrence = data["recurrence"]
 
-=======
-def update_task_recurrence(task, data):
-    if 'recurrence' in data:
-        task.recurrence = data['recurrence']
->>>>>>> f5532a97
 
 def _validate_and_update_task_fields(task, data, user):
     """Validate and update task fields. Returns error string or None."""
@@ -701,11 +629,7 @@
         lambda: update_task_project(task, data, user),
         lambda: update_task_due_date(task, data),
         lambda: update_task_start_date(task, data),
-<<<<<<< HEAD
         lambda: update_task_recurrence(task, data),
-=======
-        lambda: update_task_recurrence(task, data)
->>>>>>> f5532a97
     ]:
         err = updater()
         if err:
@@ -716,12 +640,8 @@
         return err
     return None
 
-<<<<<<< HEAD
 
 ##
-=======
-#########################
->>>>>>> f5532a97
 # Route Definitions
 ##
 app.before_request(
